"""Integration tests for pyaxis module."""

from csv import QUOTE_NONNUMERIC

from pandas import Series

from pkg_resources import resource_filename

from pyaxis import pyaxis

import pytest

import requests


data_path = resource_filename('pyaxis', 'test/data/')


def test_uri_type():
    """uri_type() should be capable of discriminating files and URLs."""
    assert pyaxis.uri_type(
        'https://www.ine.es/jaxiT3/files/es/2184.px') == 'URL'


def test_read():
    """Check if a URL is loaded into a string variable."""
    pc_axis = pyaxis.read(
        'https://www.ine.es/jaxiT3/files/es/1001.px',
        'iso-8859-15')
<<<<<<< HEAD
    #assert len(pc_axis) >= 3445
=======
    assert len(pc_axis) >= 3436
>>>>>>> ccb6c8a4
    assert pc_axis.startswith('AXIS-VERSION="2006";')
    assert pc_axis.endswith('6.21 5.95;')


def test_metadata_extract():
    """Should extract pcaxis metadata into a list."""
    pc_axis = pyaxis.read(
        'https://www.ine.es/jaxi/files/_px/es/px/t20/e301/matri/a2000/l0/'
        '14001.px?nocab=1',
        'iso-8859-15')
    metadata_elements, raw_data = pyaxis.metadata_extract(pc_axis)
    assert type(metadata_elements) == list
    assert len(metadata_elements) == 23
    assert type(raw_data) == str
    assert len(raw_data) >= 40282


def test_metadata_split_to_dict():
    """Should split metadata into a dictionary."""
    pc_axis = pyaxis.read(
        'https://www.ine.es/jaxi/files/_px/es/px/t20/e301/matri/a2000/l0/'
        '14001.px?nocab=1',
        'iso-8859-15')
    metadata_elements, raw_data = pyaxis.metadata_extract(pc_axis)
    metadata = pyaxis.metadata_split_to_dict(metadata_elements)
    assert type(metadata) == dict
    assert len(metadata) == 23


def test_get_dimensions():
    """Should return two lists (dimension names and members)."""
    pc_axis = pyaxis.read(
        'https://www.ine.es/jaxi/files/_px/es/px/t20/e301/matri/a2000/l0/'
        '14001.px?nocab=1',
        'iso-8859-15')
    metadata_elements, raw_data = pyaxis.metadata_extract(pc_axis)
    metadata = pyaxis.metadata_split_to_dict(metadata_elements)
    dimension_names, dimension_members = pyaxis.get_dimensions(metadata)
    assert len(dimension_names) == 4
    assert dimension_names[0] == 'Comunidad Autónoma de residencia de los cónyuges'
    assert dimension_names[3] == 'Estado civil anterior de los cónyuges'
    assert len(dimension_members) == 4
    assert dimension_members[0][0] == 'Todas las comunidades'
    assert dimension_members[3][3] == 'Divorciados/as'


def test_build_dataframe():
    """Should return a dataframe with n+1 columns (dimensions + data)."""
    null_values = r'^"\."$'
    sd_values = r'"\.\."'
    pc_axis = pyaxis.read(
        'https://www.ine.es/jaxi/files/_px/es/px/t20/e301/matri/a2000/l0/'
        '14001.px?nocab=1',
        'iso-8859-15')
    metadata_elements, raw_data = pyaxis.metadata_extract(pc_axis)
    metadata = pyaxis.metadata_split_to_dict(metadata_elements)
    dimension_names, dimension_members = pyaxis.get_dimensions(metadata)
    data_values = Series(raw_data.split())
    df = pyaxis.build_dataframe(
        dimension_names,
        dimension_members,
        data_values,
        null_values=null_values,
        sd_values=sd_values)
    assert df.shape == (8064, 5)
    assert df['DATA'][7] == '10624.0'
    assert df['DATA'][159] == '534.0'


def test_parse():
    """Should parse a pc-axis into a dataframe and a metadata dictionary"""
    parsed_pcaxis = pyaxis.parse(
        'https://www.ine.es/jaxi/files/_px/es/px/t20/e301/matri/a2000/l0/'
        '14001.px?nocab=1',
        encoding='ISO-8859-15')
    assert parsed_pcaxis['DATA'].dtypes['DATA'] == 'object'
    assert len(parsed_pcaxis['DATA']) == 8064
    assert parsed_pcaxis['METADATA']
    ['VALUES(Comunidad Autónoma de residencia de los cónyuges)'][0][0] == \
        'Total'
    assert parsed_pcaxis['METADATA']
    ['VALUES(Comunidad Autónoma de residencia de los cónyuges)'][0][20] == \
        'Extranjero'


def test_http_error():
    """Using parse() with a non-existent URL should return a 404."""
    url = 'https://www.ine.es/jaxi'
    with pytest.raises(requests.exceptions.HTTPError):
        pyaxis.parse(url, encoding='windows-1252')


def test_connection_error():
    """Using parse() with a wrong URL should return a 404."""
<<<<<<< HEAD
    url = 'http://www.ine.es/jaxiT3/files/t/es/px/22284.px'
=======
    url = 'https://www.ine.net/jaxiT3/files/t/es/px/1001.px'
>>>>>>> ccb6c8a4

    with pytest.raises(requests.exceptions.ConnectionError):
        pyaxis.parse(url, encoding='windows-1252')


if __name__ == '__main__':
    pytest.main()<|MERGE_RESOLUTION|>--- conflicted
+++ resolved
@@ -27,11 +27,7 @@
     pc_axis = pyaxis.read(
         'https://www.ine.es/jaxiT3/files/es/1001.px',
         'iso-8859-15')
-<<<<<<< HEAD
-    #assert len(pc_axis) >= 3445
-=======
     assert len(pc_axis) >= 3436
->>>>>>> ccb6c8a4
     assert pc_axis.startswith('AXIS-VERSION="2006";')
     assert pc_axis.endswith('6.21 5.95;')
 
@@ -126,11 +122,7 @@
 
 def test_connection_error():
     """Using parse() with a wrong URL should return a 404."""
-<<<<<<< HEAD
     url = 'http://www.ine.es/jaxiT3/files/t/es/px/22284.px'
-=======
-    url = 'https://www.ine.net/jaxiT3/files/t/es/px/1001.px'
->>>>>>> ccb6c8a4
 
     with pytest.raises(requests.exceptions.ConnectionError):
         pyaxis.parse(url, encoding='windows-1252')
