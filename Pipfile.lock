{
    "_meta": {
        "hash": {
            "sha256": "8368325718ffc2748163cc7beb410a5201fae4a500b5a1ad18b57c1442f5de7b"
        },
        "pipfile-spec": 6,
        "requires": {
            "python_version": "3.7"
        },
        "sources": [
            {
                "name": "pypi",
                "url": "https://pypi.org/simple",
                "verify_ssl": true
            }
        ]
    },
    "default": {
        "certifi": {
            "hashes": [
                "sha256:539cc1d13202e33ca466e88b2807e29f4c13049d6d87031a3c110744495cb082",
                "sha256:92d6037539857d8206b8f6ae472e8b77db8058fec5937a1ef3f54304089edbb9"
            ],
<<<<<<< HEAD
            "markers": "python_version >= '3.6'",
=======
            "index": "pypi",
>>>>>>> ec9265a6
            "version": "==2023.7.22"
        },
        "charset-normalizer": {
            "hashes": [
                "sha256:04e57ab9fbf9607b77f7d057974694b4f6b142da9ed4a199859d9d4d5c63fe96",
                "sha256:09393e1b2a9461950b1c9a45d5fd251dc7c6f228acab64da1c9c0165d9c7765c",
                "sha256:0b87549028f680ca955556e3bd57013ab47474c3124dc069faa0b6545b6c9710",
                "sha256:1000fba1057b92a65daec275aec30586c3de2401ccdcd41f8a5c1e2c87078706",
                "sha256:1249cbbf3d3b04902ff081ffbb33ce3377fa6e4c7356f759f3cd076cc138d020",
                "sha256:1920d4ff15ce893210c1f0c0e9d19bfbecb7983c76b33f046c13a8ffbd570252",
                "sha256:193cbc708ea3aca45e7221ae58f0fd63f933753a9bfb498a3b474878f12caaad",
                "sha256:1a100c6d595a7f316f1b6f01d20815d916e75ff98c27a01ae817439ea7726329",
                "sha256:1f30b48dd7fa1474554b0b0f3fdfdd4c13b5c737a3c6284d3cdc424ec0ffff3a",
                "sha256:203f0c8871d5a7987be20c72442488a0b8cfd0f43b7973771640fc593f56321f",
                "sha256:246de67b99b6851627d945db38147d1b209a899311b1305dd84916f2b88526c6",
                "sha256:2dee8e57f052ef5353cf608e0b4c871aee320dd1b87d351c28764fc0ca55f9f4",
                "sha256:2efb1bd13885392adfda4614c33d3b68dee4921fd0ac1d3988f8cbb7d589e72a",
                "sha256:2f4ac36d8e2b4cc1aa71df3dd84ff8efbe3bfb97ac41242fbcfc053c67434f46",
                "sha256:3170c9399da12c9dc66366e9d14da8bf7147e1e9d9ea566067bbce7bb74bd9c2",
                "sha256:3b1613dd5aee995ec6d4c69f00378bbd07614702a315a2cf6c1d21461fe17c23",
                "sha256:3bb3d25a8e6c0aedd251753a79ae98a093c7e7b471faa3aa9a93a81431987ace",
                "sha256:3bb7fda7260735efe66d5107fb7e6af6a7c04c7fce9b2514e04b7a74b06bf5dd",
                "sha256:41b25eaa7d15909cf3ac4c96088c1f266a9a93ec44f87f1d13d4a0e86c81b982",
                "sha256:45de3f87179c1823e6d9e32156fb14c1927fcc9aba21433f088fdfb555b77c10",
                "sha256:46fb8c61d794b78ec7134a715a3e564aafc8f6b5e338417cb19fe9f57a5a9bf2",
                "sha256:48021783bdf96e3d6de03a6e39a1171ed5bd7e8bb93fc84cc649d11490f87cea",
                "sha256:4957669ef390f0e6719db3613ab3a7631e68424604a7b448f079bee145da6e09",
                "sha256:5e86d77b090dbddbe78867a0275cb4df08ea195e660f1f7f13435a4649e954e5",
                "sha256:6339d047dab2780cc6220f46306628e04d9750f02f983ddb37439ca47ced7149",
                "sha256:681eb3d7e02e3c3655d1b16059fbfb605ac464c834a0c629048a30fad2b27489",
                "sha256:6c409c0deba34f147f77efaa67b8e4bb83d2f11c8806405f76397ae5b8c0d1c9",
                "sha256:7095f6fbfaa55defb6b733cfeb14efaae7a29f0b59d8cf213be4e7ca0b857b80",
                "sha256:70c610f6cbe4b9fce272c407dd9d07e33e6bf7b4aa1b7ffb6f6ded8e634e3592",
                "sha256:72814c01533f51d68702802d74f77ea026b5ec52793c791e2da806a3844a46c3",
                "sha256:7a4826ad2bd6b07ca615c74ab91f32f6c96d08f6fcc3902ceeedaec8cdc3bcd6",
                "sha256:7c70087bfee18a42b4040bb9ec1ca15a08242cf5867c58726530bdf3945672ed",
                "sha256:855eafa5d5a2034b4621c74925d89c5efef61418570e5ef9b37717d9c796419c",
                "sha256:8700f06d0ce6f128de3ccdbc1acaea1ee264d2caa9ca05daaf492fde7c2a7200",
                "sha256:89f1b185a01fe560bc8ae5f619e924407efca2191b56ce749ec84982fc59a32a",
                "sha256:8b2c760cfc7042b27ebdb4a43a4453bd829a5742503599144d54a032c5dc7e9e",
                "sha256:8c2f5e83493748286002f9369f3e6607c565a6a90425a3a1fef5ae32a36d749d",
                "sha256:8e098148dd37b4ce3baca71fb394c81dc5d9c7728c95df695d2dca218edf40e6",
                "sha256:94aea8eff76ee6d1cdacb07dd2123a68283cb5569e0250feab1240058f53b623",
                "sha256:95eb302ff792e12aba9a8b8f8474ab229a83c103d74a750ec0bd1c1eea32e669",
                "sha256:9bd9b3b31adcb054116447ea22caa61a285d92e94d710aa5ec97992ff5eb7cf3",
                "sha256:9e608aafdb55eb9f255034709e20d5a83b6d60c054df0802fa9c9883d0a937aa",
                "sha256:a103b3a7069b62f5d4890ae1b8f0597618f628b286b03d4bc9195230b154bfa9",
                "sha256:a386ebe437176aab38c041de1260cd3ea459c6ce5263594399880bbc398225b2",
                "sha256:a38856a971c602f98472050165cea2cdc97709240373041b69030be15047691f",
                "sha256:a401b4598e5d3f4a9a811f3daf42ee2291790c7f9d74b18d75d6e21dda98a1a1",
                "sha256:a7647ebdfb9682b7bb97e2a5e7cb6ae735b1c25008a70b906aecca294ee96cf4",
                "sha256:aaf63899c94de41fe3cf934601b0f7ccb6b428c6e4eeb80da72c58eab077b19a",
                "sha256:b0dac0ff919ba34d4df1b6131f59ce95b08b9065233446be7e459f95554c0dc8",
                "sha256:baacc6aee0b2ef6f3d308e197b5d7a81c0e70b06beae1f1fcacffdbd124fe0e3",
                "sha256:bf420121d4c8dce6b889f0e8e4ec0ca34b7f40186203f06a946fa0276ba54029",
                "sha256:c04a46716adde8d927adb9457bbe39cf473e1e2c2f5d0a16ceb837e5d841ad4f",
                "sha256:c0b21078a4b56965e2b12f247467b234734491897e99c1d51cee628da9786959",
                "sha256:c1c76a1743432b4b60ab3358c937a3fe1341c828ae6194108a94c69028247f22",
                "sha256:c4983bf937209c57240cff65906b18bb35e64ae872da6a0db937d7b4af845dd7",
                "sha256:c4fb39a81950ec280984b3a44f5bd12819953dc5fa3a7e6fa7a80db5ee853952",
                "sha256:c57921cda3a80d0f2b8aec7e25c8aa14479ea92b5b51b6876d975d925a2ea346",
                "sha256:c8063cf17b19661471ecbdb3df1c84f24ad2e389e326ccaf89e3fb2484d8dd7e",
                "sha256:ccd16eb18a849fd8dcb23e23380e2f0a354e8daa0c984b8a732d9cfaba3a776d",
                "sha256:cd6dbe0238f7743d0efe563ab46294f54f9bc8f4b9bcf57c3c666cc5bc9d1299",
                "sha256:d62e51710986674142526ab9f78663ca2b0726066ae26b78b22e0f5e571238dd",
                "sha256:db901e2ac34c931d73054d9797383d0f8009991e723dab15109740a63e7f902a",
                "sha256:e03b8895a6990c9ab2cdcd0f2fe44088ca1c65ae592b8f795c3294af00a461c3",
                "sha256:e1c8a2f4c69e08e89632defbfabec2feb8a8d99edc9f89ce33c4b9e36ab63037",
                "sha256:e4b749b9cc6ee664a3300bb3a273c1ca8068c46be705b6c31cf5d276f8628a94",
                "sha256:e6a5bf2cba5ae1bb80b154ed68a3cfa2fa00fde979a7f50d6598d3e17d9ac20c",
                "sha256:e857a2232ba53ae940d3456f7533ce6ca98b81917d47adc3c7fd55dad8fab858",
                "sha256:ee4006268ed33370957f55bf2e6f4d263eaf4dc3cfc473d1d90baff6ed36ce4a",
                "sha256:eef9df1eefada2c09a5e7a40991b9fc6ac6ef20b1372abd48d2794a316dc0449",
                "sha256:f058f6963fd82eb143c692cecdc89e075fa0828db2e5b291070485390b2f1c9c",
                "sha256:f25c229a6ba38a35ae6e25ca1264621cc25d4d38dca2942a7fce0b67a4efe918",
                "sha256:f2a1d0fd4242bd8643ce6f98927cf9c04540af6efa92323e9d3124f57727bfc1",
                "sha256:f7560358a6811e52e9c4d142d497f1a6e10103d3a6881f18d04dbce3729c0e2c",
                "sha256:f779d3ad205f108d14e99bb3859aa7dd8e9c68874617c72354d7ecaec2a054ac",
                "sha256:f87f746ee241d30d6ed93969de31e5ffd09a2961a051e60ae6bddde9ec3583aa"
            ],
            "markers": "python_version >= '3.7'",
            "version": "==3.2.0"
        },
        "idna": {
            "hashes": [
                "sha256:814f528e8dead7d329833b91c5faa87d60bf71824cd12a7530b5526063d02cb4",
                "sha256:90b77e79eaa3eba6de819a0c442c0b4ceefc341a7a2ab77d7562bf49f425c5c2"
            ],
            "markers": "python_version >= '3.5'",
            "version": "==3.4"
        },
        "numpy": {
            "hashes": [
                "sha256:08bf4f66f190822f4642e036accde8da810b87fffc0b9409e7a00d9e54760099",
                "sha256:1680c8d5086a88d293dfd1a10b6429a09140cacee878034fa2308472ec835db4",
                "sha256:23cad5e5858dfb73c0e5bce03fe78e5e5908c22263156c58d4afdbb240683c6c",
                "sha256:345b1748e6b0d4773a518868c783b16fdc33a22683bdb863484cd29fe8d206e6",
                "sha256:34e6bb44e3d9a663f903b8c297ede865b4dff039aa43cc9a0b249e02c27f1396",
                "sha256:390f6e14a8d73591f086680464aa101a9be9187d0c633f48c98b429b31b712c2",
                "sha256:3f423b06bf67cd1dbf72e13e9b53a9ca71972e5abf712ee6cb5d8cbb178fff02",
                "sha256:55cae40d2024c56e7b79fb070106cb4289dcc6b55c62dba1d89a6944448c6a53",
                "sha256:60c56922c9d759d664078fbef94132377ef1498ab27dd3d0cc7a21b346e68c06",
                "sha256:6b1853364775edb85ceb0f7f8214d9e993d4d1d9bd3310eae80529ea14ba2ba6",
                "sha256:77399828d96cca386bfba453025c34f22569909d90332b961d3d4341cdb46a84",
                "sha256:7a5a1f49a643aa1ab3e0579da0a48b8a48ea4369eb63c5065459d0a37f430237",
                "sha256:817eed5a6ec2fc9c1a0ee3fbf9a441c66b6766383580513ccbdf3121acc0b4fb",
                "sha256:97ddfa7688295d460ee48a4d76337e9fdd2506d9d1d0eee7f0348b42b430da4c",
                "sha256:9bb690692f3101583b0b99f3be362742e4f8ebe6c7934fa36cd8ca2b567a0bcc",
                "sha256:a1772dc227e3e415eeaa646d25690dc854bddc3d626e454c7c27acba060cb900",
                "sha256:a1ffc9c770ccc2be9284310a3726c918b26ca19b34c0079e7a41aba950ab175f",
                "sha256:a4383edb1b8caa989c3541a37ef204916322c503b8eeacc7ee8f4ba24cac97b8",
                "sha256:b9e334568ca1bf56598eddfac6db6a75bcf1c91aa90d598648f21e45207daeae",
                "sha256:c9fb4fcfcdcaccfe2c4e1f9e0133ed59df5df2aa3655f3d391887e892b0a784c",
                "sha256:d3c5377c6122de876e695937ef41ffee5d2831154c5e4856481b93406cdfeecb",
                "sha256:d759ca1b76ac6f6b6159fb74984126035feb1dee9f68b4b961889b6dc090f33a",
                "sha256:e5cf3fdf13401885e8eea8170624ec96225e2174eb0c611c6f26dd33b489e3ff"
            ],
            "index": "pypi",
            "version": "==1.16.6"
        },
        "pandas": {
            "hashes": [
                "sha256:071e42b89b57baa17031af8c6b6bbd2e9a5c68c595bc6bf9adabd7a9ed125d3b",
                "sha256:17450e25ae69e2e6b303817bdf26b2cd57f69595d8550a77c308be0cd0fd58fa",
                "sha256:17916d818592c9ec891cbef2e90f98cc85e0f1e89ed0924c9b5220dc3209c846",
                "sha256:2538f099ab0e9f9c9d09bbcd94b47fd889bad06dc7ae96b1ed583f1dc1a7a822",
                "sha256:366f30710172cb45a6b4f43b66c220653b1ea50303fbbd94e50571637ffb9167",
                "sha256:42e5ad741a0d09232efbc7fc648226ed93306551772fc8aecc6dce9f0e676794",
                "sha256:4e718e7f395ba5bfe8b6f6aaf2ff1c65a09bb77a36af6394621434e7cc813204",
                "sha256:4f919f409c433577a501e023943e582c57355d50a724c589e78bc1d551a535a2",
                "sha256:4fe0d7e6438212e839fc5010c78b822664f1a824c0d263fd858f44131d9166e2",
                "sha256:5149a6db3e74f23dc3f5a216c2c9ae2e12920aa2d4a5b77e44e5b804a5f93248",
                "sha256:627594338d6dd995cfc0bacd8e654cd9e1252d2a7c959449228df6740d737eb8",
                "sha256:83c702615052f2a0a7fb1dd289726e29ec87a27272d775cb77affe749cca28f8",
                "sha256:8c872f7fdf3018b7891e1e3e86c55b190e6c5cee70cab771e8f246c855001296",
                "sha256:90f116086063934afd51e61a802a943826d2aac572b2f7d55caaac51c13db5b5",
                "sha256:a3352bacac12e1fc646213b998bce586f965c9d431773d9e91db27c7c48a1f7d",
                "sha256:bcdd06007cca02d51350f96debe51331dec429ac8f93930a43eb8fb5639e3eb5",
                "sha256:c1bd07ebc15285535f61ddd8c0c75d0d6293e80e1ee6d9a8d73f3f36954342d0",
                "sha256:c9a4b7c55115eb278c19aa14b34fcf5920c8fe7797a09b7b053ddd6195ea89b3",
                "sha256:cc8fc0c7a8d5951dc738f1c1447f71c43734244453616f32b8aa0ef6013a5dfb",
                "sha256:d7b460bc316064540ce0c41c1438c416a40746fd8a4fb2999668bf18f3c4acf1"
            ],
            "index": "pypi",
            "version": "==0.24.2"
        },
        "pyjstat": {
            "hashes": [
                "sha256:a35c77f38f481b1a5e016624ba8347d02a4699c8647142a3a63e52d65e3061b7"
            ],
            "index": "pypi",
            "version": "==2.2.0",
            "version >": "2.2.0"
        },
        "python-dateutil": {
            "hashes": [
                "sha256:0123cacc1627ae19ddf3c27a5de5bd67ee4586fbdd6440d9748f8abb483d3e86",
                "sha256:961d03dc3453ebbc59dbdea9e4e11c5651520a876d0f4db161e8674aae935da9"
            ],
            "markers": "python_version >= '2.7' and python_version not in '3.0, 3.1, 3.2, 3.3'",
            "version": "==2.8.2"
        },
        "pytz": {
            "hashes": [
                "sha256:1d8ce29db189191fb55338ee6d0387d82ab59f3d00eac103412d64e0ebd0c588",
                "sha256:a151b3abb88eda1d4e34a9814df37de2a80e301e68ba0fd856fb9b46bfbbbffb"
            ],
            "version": "==2023.3"
        },
        "requests": {
            "hashes": [
                "sha256:58cd2187c01e70e6e26505bca751777aa9f2ee0b7f4300988b709f44e013003f",
                "sha256:942c5a758f98d790eaed1a29cb6eefc7ffb0d1cf7af05c3d2791656dbd6ad1e1"
            ],
            "index": "pypi",
            "version": "==2.31.0"
        },
        "six": {
            "hashes": [
                "sha256:1e61c37477a1626458e36f7b1d82aa5c9b094fa4802892072e49de9c60c4c926",
                "sha256:8abb2f1d86890a2dfb989f9a77cfcfd3e47c2a354b01111771326f8aa26e0254"
            ],
            "markers": "python_version >= '2.7' and python_version not in '3.0, 3.1, 3.2, 3.3'",
            "version": "==1.16.0"
        },
        "urllib3": {
            "hashes": [
                "sha256:8d22f86aae8ef5e410d4f539fde9ce6b2113a001bb4d189e0aed70642d602b11",
                "sha256:de7df1803967d2c2a98e4b11bb7d6bd9210474c46e8a0401514e3a42a75ebde4"
            ],
            "markers": "python_version >= '3.7'",
            "version": "==2.0.4"
        }
    },
    "develop": {
        "atomicwrites": {
            "hashes": [
                "sha256:81b2c9071a49367a7f770170e5eec8cb66567cfbbc8c73d20ce5ca4a8d71cf11"
            ],
            "version": "==1.4.1"
        },
        "attrs": {
            "hashes": [
                "sha256:1f28b4522cdc2fb4256ac1a020c78acf9cba2c6b461ccd2c126f3aa8e8335d04",
                "sha256:6279836d581513a26f1bf235f9acd333bc9115683f14f7e8fae46c98fc50e015"
            ],
            "markers": "python_full_version >= '3.7.0'",
            "version": "==23.1.0"
        },
        "autopep8": {
            "hashes": [
                "sha256:152fd8fe47d02082be86e05001ec23d6f420086db56b17fc883f3f965fb34954"
            ],
            "index": "pypi",
            "version": "==1.5.2"
        },
        "bandit": {
            "hashes": [
                "sha256:336620e220cf2d3115877685e264477ff9d9abaeb0afe3dc7264f55fa17a3952",
                "sha256:41e75315853507aa145d62a78a2a6c5e3240fe14ee7c601459d0df9418196065"
            ],
            "index": "pypi",
            "version": "==1.6.2"
        },
        "bleach": {
            "hashes": [
                "sha256:1a1a85c1595e07d8db14c5f09f09e6433502c51c595970edc090551f0db99414",
                "sha256:33c16e3353dbd13028ab4799a0f89a83f113405c766e9c122df8a06f5b85b3f4"
            ],
            "markers": "python_full_version >= '3.7.0'",
            "version": "==6.0.0"
        },
        "certifi": {
            "hashes": [
                "sha256:539cc1d13202e33ca466e88b2807e29f4c13049d6d87031a3c110744495cb082",
                "sha256:92d6037539857d8206b8f6ae472e8b77db8058fec5937a1ef3f54304089edbb9"
            ],
<<<<<<< HEAD
            "markers": "python_version >= '3.6'",
=======
            "index": "pypi",
>>>>>>> ec9265a6
            "version": "==2023.7.22"
        },
        "charset-normalizer": {
            "hashes": [
                "sha256:04e57ab9fbf9607b77f7d057974694b4f6b142da9ed4a199859d9d4d5c63fe96",
                "sha256:09393e1b2a9461950b1c9a45d5fd251dc7c6f228acab64da1c9c0165d9c7765c",
                "sha256:0b87549028f680ca955556e3bd57013ab47474c3124dc069faa0b6545b6c9710",
                "sha256:1000fba1057b92a65daec275aec30586c3de2401ccdcd41f8a5c1e2c87078706",
                "sha256:1249cbbf3d3b04902ff081ffbb33ce3377fa6e4c7356f759f3cd076cc138d020",
                "sha256:1920d4ff15ce893210c1f0c0e9d19bfbecb7983c76b33f046c13a8ffbd570252",
                "sha256:193cbc708ea3aca45e7221ae58f0fd63f933753a9bfb498a3b474878f12caaad",
                "sha256:1a100c6d595a7f316f1b6f01d20815d916e75ff98c27a01ae817439ea7726329",
                "sha256:1f30b48dd7fa1474554b0b0f3fdfdd4c13b5c737a3c6284d3cdc424ec0ffff3a",
                "sha256:203f0c8871d5a7987be20c72442488a0b8cfd0f43b7973771640fc593f56321f",
                "sha256:246de67b99b6851627d945db38147d1b209a899311b1305dd84916f2b88526c6",
                "sha256:2dee8e57f052ef5353cf608e0b4c871aee320dd1b87d351c28764fc0ca55f9f4",
                "sha256:2efb1bd13885392adfda4614c33d3b68dee4921fd0ac1d3988f8cbb7d589e72a",
                "sha256:2f4ac36d8e2b4cc1aa71df3dd84ff8efbe3bfb97ac41242fbcfc053c67434f46",
                "sha256:3170c9399da12c9dc66366e9d14da8bf7147e1e9d9ea566067bbce7bb74bd9c2",
                "sha256:3b1613dd5aee995ec6d4c69f00378bbd07614702a315a2cf6c1d21461fe17c23",
                "sha256:3bb3d25a8e6c0aedd251753a79ae98a093c7e7b471faa3aa9a93a81431987ace",
                "sha256:3bb7fda7260735efe66d5107fb7e6af6a7c04c7fce9b2514e04b7a74b06bf5dd",
                "sha256:41b25eaa7d15909cf3ac4c96088c1f266a9a93ec44f87f1d13d4a0e86c81b982",
                "sha256:45de3f87179c1823e6d9e32156fb14c1927fcc9aba21433f088fdfb555b77c10",
                "sha256:46fb8c61d794b78ec7134a715a3e564aafc8f6b5e338417cb19fe9f57a5a9bf2",
                "sha256:48021783bdf96e3d6de03a6e39a1171ed5bd7e8bb93fc84cc649d11490f87cea",
                "sha256:4957669ef390f0e6719db3613ab3a7631e68424604a7b448f079bee145da6e09",
                "sha256:5e86d77b090dbddbe78867a0275cb4df08ea195e660f1f7f13435a4649e954e5",
                "sha256:6339d047dab2780cc6220f46306628e04d9750f02f983ddb37439ca47ced7149",
                "sha256:681eb3d7e02e3c3655d1b16059fbfb605ac464c834a0c629048a30fad2b27489",
                "sha256:6c409c0deba34f147f77efaa67b8e4bb83d2f11c8806405f76397ae5b8c0d1c9",
                "sha256:7095f6fbfaa55defb6b733cfeb14efaae7a29f0b59d8cf213be4e7ca0b857b80",
                "sha256:70c610f6cbe4b9fce272c407dd9d07e33e6bf7b4aa1b7ffb6f6ded8e634e3592",
                "sha256:72814c01533f51d68702802d74f77ea026b5ec52793c791e2da806a3844a46c3",
                "sha256:7a4826ad2bd6b07ca615c74ab91f32f6c96d08f6fcc3902ceeedaec8cdc3bcd6",
                "sha256:7c70087bfee18a42b4040bb9ec1ca15a08242cf5867c58726530bdf3945672ed",
                "sha256:855eafa5d5a2034b4621c74925d89c5efef61418570e5ef9b37717d9c796419c",
                "sha256:8700f06d0ce6f128de3ccdbc1acaea1ee264d2caa9ca05daaf492fde7c2a7200",
                "sha256:89f1b185a01fe560bc8ae5f619e924407efca2191b56ce749ec84982fc59a32a",
                "sha256:8b2c760cfc7042b27ebdb4a43a4453bd829a5742503599144d54a032c5dc7e9e",
                "sha256:8c2f5e83493748286002f9369f3e6607c565a6a90425a3a1fef5ae32a36d749d",
                "sha256:8e098148dd37b4ce3baca71fb394c81dc5d9c7728c95df695d2dca218edf40e6",
                "sha256:94aea8eff76ee6d1cdacb07dd2123a68283cb5569e0250feab1240058f53b623",
                "sha256:95eb302ff792e12aba9a8b8f8474ab229a83c103d74a750ec0bd1c1eea32e669",
                "sha256:9bd9b3b31adcb054116447ea22caa61a285d92e94d710aa5ec97992ff5eb7cf3",
                "sha256:9e608aafdb55eb9f255034709e20d5a83b6d60c054df0802fa9c9883d0a937aa",
                "sha256:a103b3a7069b62f5d4890ae1b8f0597618f628b286b03d4bc9195230b154bfa9",
                "sha256:a386ebe437176aab38c041de1260cd3ea459c6ce5263594399880bbc398225b2",
                "sha256:a38856a971c602f98472050165cea2cdc97709240373041b69030be15047691f",
                "sha256:a401b4598e5d3f4a9a811f3daf42ee2291790c7f9d74b18d75d6e21dda98a1a1",
                "sha256:a7647ebdfb9682b7bb97e2a5e7cb6ae735b1c25008a70b906aecca294ee96cf4",
                "sha256:aaf63899c94de41fe3cf934601b0f7ccb6b428c6e4eeb80da72c58eab077b19a",
                "sha256:b0dac0ff919ba34d4df1b6131f59ce95b08b9065233446be7e459f95554c0dc8",
                "sha256:baacc6aee0b2ef6f3d308e197b5d7a81c0e70b06beae1f1fcacffdbd124fe0e3",
                "sha256:bf420121d4c8dce6b889f0e8e4ec0ca34b7f40186203f06a946fa0276ba54029",
                "sha256:c04a46716adde8d927adb9457bbe39cf473e1e2c2f5d0a16ceb837e5d841ad4f",
                "sha256:c0b21078a4b56965e2b12f247467b234734491897e99c1d51cee628da9786959",
                "sha256:c1c76a1743432b4b60ab3358c937a3fe1341c828ae6194108a94c69028247f22",
                "sha256:c4983bf937209c57240cff65906b18bb35e64ae872da6a0db937d7b4af845dd7",
                "sha256:c4fb39a81950ec280984b3a44f5bd12819953dc5fa3a7e6fa7a80db5ee853952",
                "sha256:c57921cda3a80d0f2b8aec7e25c8aa14479ea92b5b51b6876d975d925a2ea346",
                "sha256:c8063cf17b19661471ecbdb3df1c84f24ad2e389e326ccaf89e3fb2484d8dd7e",
                "sha256:ccd16eb18a849fd8dcb23e23380e2f0a354e8daa0c984b8a732d9cfaba3a776d",
                "sha256:cd6dbe0238f7743d0efe563ab46294f54f9bc8f4b9bcf57c3c666cc5bc9d1299",
                "sha256:d62e51710986674142526ab9f78663ca2b0726066ae26b78b22e0f5e571238dd",
                "sha256:db901e2ac34c931d73054d9797383d0f8009991e723dab15109740a63e7f902a",
                "sha256:e03b8895a6990c9ab2cdcd0f2fe44088ca1c65ae592b8f795c3294af00a461c3",
                "sha256:e1c8a2f4c69e08e89632defbfabec2feb8a8d99edc9f89ce33c4b9e36ab63037",
                "sha256:e4b749b9cc6ee664a3300bb3a273c1ca8068c46be705b6c31cf5d276f8628a94",
                "sha256:e6a5bf2cba5ae1bb80b154ed68a3cfa2fa00fde979a7f50d6598d3e17d9ac20c",
                "sha256:e857a2232ba53ae940d3456f7533ce6ca98b81917d47adc3c7fd55dad8fab858",
                "sha256:ee4006268ed33370957f55bf2e6f4d263eaf4dc3cfc473d1d90baff6ed36ce4a",
                "sha256:eef9df1eefada2c09a5e7a40991b9fc6ac6ef20b1372abd48d2794a316dc0449",
                "sha256:f058f6963fd82eb143c692cecdc89e075fa0828db2e5b291070485390b2f1c9c",
                "sha256:f25c229a6ba38a35ae6e25ca1264621cc25d4d38dca2942a7fce0b67a4efe918",
                "sha256:f2a1d0fd4242bd8643ce6f98927cf9c04540af6efa92323e9d3124f57727bfc1",
                "sha256:f7560358a6811e52e9c4d142d497f1a6e10103d3a6881f18d04dbce3729c0e2c",
                "sha256:f779d3ad205f108d14e99bb3859aa7dd8e9c68874617c72354d7ecaec2a054ac",
                "sha256:f87f746ee241d30d6ed93969de31e5ffd09a2961a051e60ae6bddde9ec3583aa"
            ],
            "markers": "python_version >= '3.7'",
            "version": "==3.2.0"
        },
        "docutils": {
            "hashes": [
                "sha256:96f387a2c5562db4476f09f13bbab2192e764cac08ebbf3a34a95d9b1e4a59d6",
                "sha256:f08a4e276c3a1583a86dce3e34aba3fe04d02bba2dd51ed16106244e8a923e3b"
            ],
            "markers": "python_full_version >= '3.7.0'",
            "version": "==0.20.1"
        },
        "entrypoints": {
            "hashes": [
                "sha256:589f874b313739ad35be6e0cd7efde2a4e9b6fea91edcc34e58ecbb8dbe56d19",
                "sha256:c70dd71abe5a8c85e55e12c19bd91ccfeec11a6e99044204511f9ed547d48451"
            ],
            "markers": "python_version >= '2.7'",
            "version": "==0.3"
        },
        "flake8": {
            "hashes": [
                "sha256:45681a117ecc81e870cbf1262835ae4af5e7a8b08e40b944a8a6e6b895914cfb",
                "sha256:49356e766643ad15072a789a20915d3c91dc89fd313ccd71802303fd67e4deca"
            ],
            "index": "pypi",
            "version": "==3.7.9"
        },
        "flake8-blind-except": {
            "hashes": [
                "sha256:0d7d1adb4cabf2268d6eebb815a7a5014bcb7e8419f7a74339c46d0b8847b858",
                "sha256:aca3356633825544cec51997260fe31a8f24a1a2795ce8e81696b9916745e599"
            ],
            "index": "pypi",
            "version": "==0.1.1"
        },
        "flake8-builtins": {
            "hashes": [
                "sha256:a0296d23da92a6f2494243b9f2039bfdb73f34aba20054c1b70b2a60c84745bb",
                "sha256:fe7be13fe51bfb06bdae6096c6488e328c822c3aa080e24b91b77116a4fbb8b0"
            ],
            "index": "pypi",
            "version": "==1.5.2"
        },
        "flake8-docstrings": {
            "hashes": [
                "sha256:3d5a31c7ec6b7367ea6506a87ec293b94a0a46c0bce2bb4975b7f1d09b6f3717",
                "sha256:a256ba91bc52307bef1de59e2a009c3cf61c3d0952dbe035d6ff7208940c2edc"
            ],
            "index": "pypi",
            "version": "==1.5.0"
        },
        "flake8-import-order": {
            "hashes": [
                "sha256:90a80e46886259b9c396b578d75c749801a41ee969a235e163cfe1be7afd2543",
                "sha256:a28dc39545ea4606c1ac3c24e9d05c849c6e5444a50fb7e9cdd430fc94de6e92"
            ],
            "index": "pypi",
            "version": "==0.18.1"
        },
        "flake8-logging-format": {
            "hashes": [
                "sha256:ca5f2b7fc31c3474a0aa77d227e022890f641a025f0ba664418797d979a779f8"
            ],
            "index": "pypi",
            "version": "==0.6.0"
        },
        "gitdb": {
            "hashes": [
                "sha256:6eb990b69df4e15bad899ea868dc46572c3f75339735663b81de79b06f17eb9a",
                "sha256:c286cf298426064079ed96a9e4a9d39e7f3e9bf15ba60701e95f5492f28415c7"
            ],
            "markers": "python_full_version >= '3.7.0'",
            "version": "==4.0.10"
        },
        "gitpython": {
            "hashes": [
                "sha256:8d9b8cb1e80b9735e8717c9362079d3ce4c6e5ddeebedd0361b228c3a67a62f6",
                "sha256:e3d59b1c2c6ebb9dfa7a184daf3b6dd4914237e7488a1730a6d8f6f5d0b4187f"
            ],
<<<<<<< HEAD
            "index": "pypi",
=======
            "markers": "python_version >= '3.7'",
>>>>>>> ec9265a6
            "version": "==3.1.32"
        },
        "idna": {
            "hashes": [
                "sha256:814f528e8dead7d329833b91c5faa87d60bf71824cd12a7530b5526063d02cb4",
                "sha256:90b77e79eaa3eba6de819a0c442c0b4ceefc341a7a2ab77d7562bf49f425c5c2"
            ],
            "markers": "python_version >= '3.5'",
            "version": "==3.4"
        },
        "importlib-metadata": {
            "hashes": [
                "sha256:8a8a81bcf996e74fee46f0d16bd3eaa382a7eb20fd82445c3ad11f4090334116",
                "sha256:dd0173e8f150d6815e098fd354f6414b0f079af4644ddfe90c71e2fc6174346d"
            ],
            "markers": "python_version < '3.8'",
            "version": "==4.13.0"
        },
        "mccabe": {
            "hashes": [
                "sha256:ab8a6258860da4b6677da4bd2fe5dc2c659cff31b3ee4f7f5d64e79735b80d42",
                "sha256:dd8d182285a0fe56bace7f45b5e7d1a6ebcbf524e8f3bd87eb0f125271b8831f"
            ],
            "version": "==0.6.1"
        },
        "more-itertools": {
            "hashes": [
                "sha256:38a936c0a6d98a38bcc2d03fdaaedaba9f412879461dd2ceff8d37564d6522e4",
                "sha256:c0a5785b1109a6bd7fac76d6837fd1feca158e54e521ccd2ae8bfe393cc9d4fc",
                "sha256:fe7a7cae1ccb57d33952113ff4fa1bc5f879963600ed74918f1236e212ee50b9"
            ],
            "index": "pypi",
            "version": "==5.0.0"
        },
        "packaging": {
            "hashes": [
                "sha256:994793af429502c4ea2ebf6bf664629d07c1a9fe974af92966e4b8d2df7edc61",
                "sha256:a392980d2b6cffa644431898be54b0045151319d1e7ec34f0cfed48767dd334f"
            ],
            "markers": "python_full_version >= '3.7.0'",
            "version": "==23.1"
        },
        "pbr": {
            "hashes": [
                "sha256:567f09558bae2b3ab53cb3c1e2e33e726ff3338e7bae3db5dc954b3a44eef12b",
                "sha256:aefc51675b0b533d56bb5fd1c8c6c0522fe31896679882e1c4c63d5e4a0fccb3"
            ],
            "markers": "python_version >= '2.6'",
            "version": "==5.11.1"
        },
        "pkginfo": {
            "hashes": [
                "sha256:4b7a555a6d5a22169fcc9cf7bfd78d296b0361adad412a346c1226849af5e546",
                "sha256:8fd5896e8718a4372f0ea9cc9d96f6417c9b986e23a4d116dda26b62cc29d046"
            ],
            "markers": "python_version >= '3.6'",
            "version": "==1.9.6"
        },
        "pluggy": {
            "hashes": [
                "sha256:15b2acde666561e1298d71b523007ed7364de07029219b604cf808bfa1c765b0",
                "sha256:966c145cd83c96502c3c3868f50408687b38434af77734af1e9ca461a4081d2d"
            ],
            "markers": "python_version >= '2.7' and python_version not in '3.0, 3.1, 3.2, 3.3'",
            "version": "==0.13.1"
        },
        "py": {
            "hashes": [
                "sha256:51c75c4126074b472f746a24399ad32f6053d1b34b68d2fa41e558e6f4a98719",
                "sha256:607c53218732647dff4acdfcd50cb62615cedf612e72d1724fb1a0cc6405b378"
            ],
            "markers": "python_version >= '2.7' and python_version not in '3.0, 3.1, 3.2, 3.3, 3.4'",
            "version": "==1.11.0"
        },
        "pycodestyle": {
            "hashes": [
                "sha256:95a2219d12372f05704562a14ec30bc76b05a5b297b21a5dfe3f6fac3491ae56",
                "sha256:e40a936c9a450ad81df37f549d676d127b1b66000a6c500caa2b085bc0ca976c"
            ],
            "markers": "python_version >= '2.7' and python_version not in '3.0, 3.1, 3.2, 3.3'",
            "version": "==2.5.0"
        },
        "pydocstyle": {
            "hashes": [
                "sha256:118762d452a49d6b05e194ef344a55822987a462831ade91ec5c06fd2169d019",
                "sha256:7ce43f0c0ac87b07494eb9c0b462c0b73e6ff276807f204d6b53edc72b7e44e1"
            ],
            "markers": "python_version >= '3.6'",
            "version": "==6.3.0"
        },
        "pyflakes": {
            "hashes": [
                "sha256:17dbeb2e3f4d772725c777fabc446d5634d1038f234e77343108ce445ea69ce0",
                "sha256:d976835886f8c5b31d47970ed689944a0262b5f3afa00a5a7b4dc81e5449f8a2"
            ],
            "markers": "python_version >= '2.7' and python_version not in '3.0, 3.1, 3.2, 3.3'",
            "version": "==2.1.1"
        },
        "pygments": {
            "hashes": [
                "sha256:13fc09fa63bc8d8671a6d247e1eb303c4b343eaee81d861f3404db2935653692",
                "sha256:1daff0494820c69bc8941e407aa20f577374ee88364ee10a98fdbe0aece96e29"
            ],
            "markers": "python_full_version >= '3.7.0'",
            "version": "==2.16.1"
        },
        "pytest": {
            "hashes": [
                "sha256:19e8f75eac01dd3f211edd465b39efbcbdc8fc5f7866d7dd49fedb30d8adf339",
                "sha256:c77a5f30a90e0ce24db9eaa14ddfd38d4afb5ea159309bdd2dae55b931bc9324"
            ],
            "index": "pypi",
            "version": "==4.6.9"
        },
        "pyyaml": {
            "hashes": [
                "sha256:062582fca9fabdd2c8b54a3ef1c978d786e0f6b3a1510e0ac93ef59e0ddae2bc",
                "sha256:1635fd110e8d85d55237ab316b5b011de701ea0f29d07611174a1b42f1444741",
                "sha256:184c5108a2aca3c5b3d3bf9395d50893a7ab82a38004c8f61c258d4428e80206",
                "sha256:18aeb1bf9a78867dc38b259769503436b7c72f7a1f1f4c93ff9a17de54319b27",
                "sha256:1d4c7e777c441b20e32f52bd377e0c409713e8bb1386e1099c2415f26e479595",
                "sha256:1e2722cc9fbb45d9b87631ac70924c11d3a401b2d7f410cc0e3bbf249f2dca62",
                "sha256:1fe35611261b29bd1de0070f0b2f47cb6ff71fa6595c077e42bd0c419fa27b98",
                "sha256:28c119d996beec18c05208a8bd78cbe4007878c6dd15091efb73a30e90539696",
                "sha256:42f8152b8dbc4fe7d96729ec2b99c7097d656dc1213a3229ca5383f973a5ed6d",
                "sha256:4fb147e7a67ef577a588a0e2c17b6db51dda102c71de36f8549b6816a96e1867",
                "sha256:50550eb667afee136e9a77d6dc71ae76a44df8b3e51e41b77f6de2932bfe0f47",
                "sha256:510c9deebc5c0225e8c96813043e62b680ba2f9c50a08d3724c7f28a747d1486",
                "sha256:5773183b6446b2c99bb77e77595dd486303b4faab2b086e7b17bc6bef28865f6",
                "sha256:596106435fa6ad000c2991a98fa58eeb8656ef2325d7e158344fb33864ed87e3",
                "sha256:6965a7bc3cf88e5a1c3bd2e0b5c22f8d677dc88a455344035f03399034eb3007",
                "sha256:69b023b2b4daa7548bcfbd4aa3da05b3a74b772db9e23b982788168117739938",
                "sha256:704219a11b772aea0d8ecd7058d0082713c3562b4e271b849ad7dc4a5c90c13c",
                "sha256:7e07cbde391ba96ab58e532ff4803f79c4129397514e1413a7dc761ccd755735",
                "sha256:81e0b275a9ecc9c0c0c07b4b90ba548307583c125f54d5b6946cfee6360c733d",
                "sha256:9046c58c4395dff28dd494285c82ba00b546adfc7ef001486fbf0324bc174fba",
                "sha256:9eb6caa9a297fc2c2fb8862bc5370d0303ddba53ba97e71f08023b6cd73d16a8",
                "sha256:a0cd17c15d3bb3fa06978b4e8958dcdc6e0174ccea823003a106c7d4d7899ac5",
                "sha256:afd7e57eddb1a54f0f1a974bc4391af8bcce0b444685d936840f125cf046d5bd",
                "sha256:b1275ad35a5d18c62a7220633c913e1b42d44b46ee12554e5fd39c70a243d6a3",
                "sha256:b786eecbdf8499b9ca1d697215862083bd6d2a99965554781d0d8d1ad31e13a0",
                "sha256:ba336e390cd8e4d1739f42dfe9bb83a3cc2e80f567d8805e11b46f4a943f5515",
                "sha256:baa90d3f661d43131ca170712d903e6295d1f7a0f595074f151c0aed377c9b9c",
                "sha256:bc1bf2925a1ecd43da378f4db9e4f799775d6367bdb94671027b73b393a7c42c",
                "sha256:bd4af7373a854424dabd882decdc5579653d7868b8fb26dc7d0e99f823aa5924",
                "sha256:bf07ee2fef7014951eeb99f56f39c9bb4af143d8aa3c21b1677805985307da34",
                "sha256:bfdf460b1736c775f2ba9f6a92bca30bc2095067b8a9d77876d1fad6cc3b4a43",
                "sha256:c8098ddcc2a85b61647b2590f825f3db38891662cfc2fc776415143f599bb859",
                "sha256:d2b04aac4d386b172d5b9692e2d2da8de7bfb6c387fa4f801fbf6fb2e6ba4673",
                "sha256:d858aa552c999bc8a8d57426ed01e40bef403cd8ccdd0fc5f6f04a00414cac2a",
                "sha256:f003ed9ad21d6a4713f0a9b5a7a0a79e08dd0f221aff4525a2be4c346ee60aab",
                "sha256:f22ac1c3cac4dbc50079e965eba2c1058622631e526bd9afd45fedd49ba781fa",
                "sha256:faca3bdcf85b2fc05d06ff3fbc1f83e1391b3e724afa3feba7d13eeab355484c",
                "sha256:fca0e3a251908a499833aa292323f32437106001d436eca0e6e7833256674585",
                "sha256:fd1592b3fdf65fff2ad0004b5e363300ef59ced41c2e6b3a99d4089fa8c5435d",
                "sha256:fd66fc5d0da6d9815ba2cebeb4205f95818ff4b79c3ebe268e75d961704af52f"
            ],
            "markers": "python_version >= '3.6'",
            "version": "==6.0.1"
        },
        "readme-renderer": {
            "hashes": [
                "sha256:cd653186dfc73055656f090f227f5cb22a046d7f71a841dfa305f55c9a513273",
                "sha256:f67a16caedfa71eef48a31b39708637a6f4664c4394801a7b0d6432d13907343"
            ],
            "markers": "python_full_version >= '3.7.0'",
            "version": "==37.3"
        },
        "requests": {
            "hashes": [
                "sha256:58cd2187c01e70e6e26505bca751777aa9f2ee0b7f4300988b709f44e013003f",
                "sha256:942c5a758f98d790eaed1a29cb6eefc7ffb0d1cf7af05c3d2791656dbd6ad1e1"
            ],
            "index": "pypi",
            "version": "==2.31.0"
        },
        "requests-toolbelt": {
            "hashes": [
                "sha256:7681a0a3d047012b5bdc0ee37d7f8f07ebe76ab08caeccfc3921ce23c88d5bc6",
                "sha256:cccfdd665f0a24fcf4726e690f65639d272bb0637b9b92dfd91a5568ccf6bd06"
            ],
            "markers": "python_version >= '2.7' and python_version not in '3.0, 3.1, 3.2, 3.3'",
            "version": "==1.0.0"
        },
        "setuptools": {
            "hashes": [
                "sha256:11e52c67415a381d10d6b462ced9cfb97066179f0e871399e006c4ab101fc85f",
                "sha256:baf1fdb41c6da4cd2eae722e135500da913332ab3f2f5c7d33af9b492acb5235"
            ],
<<<<<<< HEAD
            "markers": "python_full_version >= '3.7.0'",
=======
            "markers": "python_version >= '3.7'",
>>>>>>> ec9265a6
            "version": "==68.0.0"
        },
        "six": {
            "hashes": [
                "sha256:1e61c37477a1626458e36f7b1d82aa5c9b094fa4802892072e49de9c60c4c926",
                "sha256:8abb2f1d86890a2dfb989f9a77cfcfd3e47c2a354b01111771326f8aa26e0254"
            ],
            "markers": "python_version >= '2.7' and python_version not in '3.0, 3.1, 3.2, 3.3'",
            "version": "==1.16.0"
        },
        "smmap": {
            "hashes": [
                "sha256:2aba19d6a040e78d8b09de5c57e96207b09ed71d8e55ce0959eeee6c8e190d94",
                "sha256:c840e62059cd3be204b0c9c9f74be2c09d5648eddd4580d9314c3ecde0b30936"
            ],
            "markers": "python_version >= '3.6'",
            "version": "==5.0.0"
        },
        "snowballstemmer": {
            "hashes": [
                "sha256:09b16deb8547d3412ad7b590689584cd0fe25ec8db3be37788be3810cbf19cb1",
                "sha256:c8e1716e83cc398ae16824e5572ae04e0d9fc2c6b985fb0f900f5f0c96ecba1a"
            ],
            "version": "==2.2.0"
        },
        "stevedore": {
            "hashes": [
                "sha256:cf99f41fc0d5a4f185ca4d3d42b03be9011b0a1ec1a4ea1a282be1b4b306dcc2",
                "sha256:fa2630e3d0ad3e22d4914aff2501445815b9a4467a6edc49387c667a38faf5bf"
            ],
            "markers": "python_version >= '3.6'",
            "version": "==3.5.2"
        },
        "tqdm": {
            "hashes": [
                "sha256:d302b3c5b53d47bce91fea46679d9c3c6508cf6332229aa1e7d8653723793386",
                "sha256:d88e651f9db8d8551a62556d3cff9e3034274ca5d66e93197cf2490e2dcb69c7"
            ],
            "markers": "python_full_version >= '3.7.0'",
            "version": "==4.66.1"
        },
        "twine": {
            "hashes": [
                "sha256:630fadd6e342e725930be6c696537e3f9ccc54331742b16245dab292a17d0460",
                "sha256:a3d22aab467b4682a22de4a422632e79d07eebd07ff2a7079effb13f8a693787"
            ],
            "index": "pypi",
            "version": "==1.15.0"
        },
        "typing-extensions": {
            "hashes": [
                "sha256:440d5dd3af93b060174bf433bccd69b0babc3b15b1a8dca43789fd7f61514b36",
                "sha256:b75ddc264f0ba5615db7ba217daeb99701ad295353c45f9e95963337ceeeffb2"
            ],
            "markers": "python_version < '3.8'",
            "version": "==4.7.1"
        },
        "urllib3": {
            "hashes": [
                "sha256:8d22f86aae8ef5e410d4f539fde9ce6b2113a001bb4d189e0aed70642d602b11",
                "sha256:de7df1803967d2c2a98e4b11bb7d6bd9210474c46e8a0401514e3a42a75ebde4"
            ],
            "markers": "python_version >= '3.7'",
            "version": "==2.0.4"
        },
        "wcwidth": {
            "hashes": [
                "sha256:795b138f6875577cd91bba52baf9e445cd5118fd32723b460e30a0af30ea230e",
                "sha256:a5220780a404dbe3353789870978e472cfe477761f06ee55077256e509b156d0"
            ],
            "version": "==0.2.6"
        },
        "webencodings": {
            "hashes": [
                "sha256:a0af1213f3c2226497a97e2b3aa01a7e4bee4f403f95be16fc9acd2947514a78",
                "sha256:b36a1c245f2d304965eb4e0a82848379241dc04b865afcc4aab16748587e1923"
            ],
            "version": "==0.5.1"
        },
        "zipp": {
            "hashes": [
                "sha256:112929ad649da941c23de50f356a2b5570c954b65150642bccdd66bf194d224b",
                "sha256:48904fc76a60e542af151aded95726c1a5c34ed43ab4134b597665c86d7ad556"
            ],
            "markers": "python_full_version >= '3.7.0'",
            "version": "==3.15.0"
        }
    }
}<|MERGE_RESOLUTION|>--- conflicted
+++ resolved
@@ -21,11 +21,7 @@
                 "sha256:539cc1d13202e33ca466e88b2807e29f4c13049d6d87031a3c110744495cb082",
                 "sha256:92d6037539857d8206b8f6ae472e8b77db8058fec5937a1ef3f54304089edbb9"
             ],
-<<<<<<< HEAD
-            "markers": "python_version >= '3.6'",
-=======
-            "index": "pypi",
->>>>>>> ec9265a6
+            "index": "pypi",
             "version": "==2023.7.22"
         },
         "charset-normalizer": {
@@ -263,11 +259,7 @@
                 "sha256:539cc1d13202e33ca466e88b2807e29f4c13049d6d87031a3c110744495cb082",
                 "sha256:92d6037539857d8206b8f6ae472e8b77db8058fec5937a1ef3f54304089edbb9"
             ],
-<<<<<<< HEAD
-            "markers": "python_version >= '3.6'",
-=======
-            "index": "pypi",
->>>>>>> ec9265a6
+            "index": "pypi",
             "version": "==2023.7.22"
         },
         "charset-normalizer": {
@@ -427,11 +419,7 @@
                 "sha256:8d9b8cb1e80b9735e8717c9362079d3ce4c6e5ddeebedd0361b228c3a67a62f6",
                 "sha256:e3d59b1c2c6ebb9dfa7a184daf3b6dd4914237e7488a1730a6d8f6f5d0b4187f"
             ],
-<<<<<<< HEAD
-            "index": "pypi",
-=======
             "markers": "python_version >= '3.7'",
->>>>>>> ec9265a6
             "version": "==3.1.32"
         },
         "idna": {
@@ -621,11 +609,7 @@
                 "sha256:11e52c67415a381d10d6b462ced9cfb97066179f0e871399e006c4ab101fc85f",
                 "sha256:baf1fdb41c6da4cd2eae722e135500da913332ab3f2f5c7d33af9b492acb5235"
             ],
-<<<<<<< HEAD
-            "markers": "python_full_version >= '3.7.0'",
-=======
             "markers": "python_version >= '3.7'",
->>>>>>> ec9265a6
             "version": "==68.0.0"
         },
         "six": {
