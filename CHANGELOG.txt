<<<<<<< HEAD
v0.3.5: fix issue #26
=======
v0.4.0: implement the following:
    - parsing of multilingual metadata
    - fix issue #26
>>>>>>> a1bfd5f7
v0.3.4: implement the following:
    - fix issue #4
    - add 'get_codes' function
    - fix flake8 errors and warnings
v0.3.3: fix issue #8
v0.3.2: fix issue #5
v0.3.1: fix parsed values with semicolons
v0.3.0: implement the following:
    - remove leading and trailing blanks from element names (metadata_split_to_dict)
    - upgrade dependencies version
    - add dev packages
    - refactor unit and integration tests
v0.2.0: added support for null and statistical disclosure representation.<|MERGE_RESOLUTION|>--- conflicted
+++ resolved
@@ -1,10 +1,6 @@
-<<<<<<< HEAD
-v0.3.5: fix issue #26
-=======
 v0.4.0: implement the following:
     - parsing of multilingual metadata
     - fix issue #26
->>>>>>> a1bfd5f7
 v0.3.4: implement the following:
     - fix issue #4
     - add 'get_codes' function
